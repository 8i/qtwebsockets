--- conflicted
+++ resolved
@@ -1046,7 +1046,7 @@
     Q_Q(QWebSocket);
     QAbstractSocket::SocketState webSocketState = this->state();
     int port = 80;
-    if (m_requestUrl.scheme() == QStringLiteral("wss"))
+    if (m_request.url().scheme() == QStringLiteral("wss"))
         port = 443;
 
     switch (socketState) {
@@ -1063,11 +1063,7 @@
                     createHandShakeRequest(m_resourceName,
                                            m_request.url().host()
                                                 % QStringLiteral(":")
-<<<<<<< HEAD
-                                                % QString::number(m_request.url().port(80)),
-=======
-                                                % QString::number(m_requestUrl.port(port)),
->>>>>>> 086f3722
+                                                % QString::number(m_request.url().port(port)),
                                            origin(),
                                            QString(),
                                            QString(),
